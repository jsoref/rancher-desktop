import type { GetterTree, MutationTree, ActionTree } from 'vuex';
import { ipcRenderer } from 'electron';
import _ from 'lodash';

import { defaultSettings, Settings } from '@/config/settings';

interface PreferencesState {
<<<<<<< HEAD
  initialPreferences: Settings,
  preferences: Settings,
  wslIntegrations: Record<string, boolean | string>,
  isPlatformWindows: boolean
=======
  initialPreferences: Settings;
  preferences: Settings;
  hasError: boolean;
>>>>>>> 93c074e9
}

const uri = (port: number) => `http://localhost:${ port }/v0/settings`;

export const state = () => (
  {
    initialPreferences: _.cloneDeep(defaultSettings),
    preferences:        _.cloneDeep(defaultSettings),
<<<<<<< HEAD
    wslIntegrations:    { },
    isPlatformWindows:  false
=======
    hasError:           false
>>>>>>> 93c074e9
  }
);

export const mutations: MutationTree<PreferencesState> = {
  SET_PREFERENCES(state, preferences) {
    state.preferences = preferences;
  },
  SET_INITIAL_PREFERENCES(state, preferences) {
    state.initialPreferences = preferences;
  },
<<<<<<< HEAD
  SET_WSL_INTEGRATIONS(state, integrations) {
    state.wslIntegrations = integrations;
  },
  SET_PLATFORM_WINDOWS(state, isPlatformWindows) {
    state.isPlatformWindows = isPlatformWindows;
=======
  SET_ERROR(state, preferences) {
    state.hasError = true;
>>>>>>> 93c074e9
  }
};

export const actions: ActionTree<PreferencesState, PreferencesState> = {
  setPreferences({ commit }, preferences) {
    commit('SET_PREFERENCES', _.cloneDeep(preferences));
  },
  initializePreferences({ commit }, preferences) {
    commit('SET_PREFERENCES', _.cloneDeep(preferences));
    commit('SET_INITIAL_PREFERENCES', _.cloneDeep(preferences));
  },
  async fetchPreferences({ dispatch, commit }, { port, user, password }) {
    const response = await fetch(
      uri(port),
      {
        headers: new Headers({
          Authorization:  `Basic ${ window.btoa(`${ user }:${ password }`) }`,
          'Content-Type': 'application/x-www-form-urlencoded'
        })
      });

    if (!response.ok) {
      commit('SET_ERROR', true);

      return;
    }

    dispatch('initializePreferences', await response.json());
  },
  async commitPreferences({ state, dispatch }, { port, user, password }) {
    await fetch(
      uri(port),
      {
        method:  'PUT',
        headers: new Headers({
          Authorization:  `Basic ${ window.btoa(`${ user }:${ password }`) }`,
          'Content-Type': 'application/x-www-form-urlencoded'
        }),
        body: JSON.stringify(state.preferences)
      });

    await dispatch(
      'fetchPreferences',
      {
        port, user, password
      });
  },
  updatePreferencesData({ commit, state }, { property, value }) {
    commit('SET_PREFERENCES', _.set(_.cloneDeep(state.preferences), property, value));
  },
  setWslIntegrations({ commit }, integrations) {
    commit('SET_WSL_INTEGRATIONS', integrations);
  },
  updateWslIntegrations({ commit, state }, { property, value }) {
    commit('SET_WSL_INTEGRATIONS', _.set(_.cloneDeep(state.wslIntegrations), property, value));
  },
  setPlatformWindows({ commit }, isPlatformWindows) {
    commit('SET_PLATFORM_WINDOWS', isPlatformWindows);
  }
};

export const getters: GetterTree<PreferencesState, PreferencesState> = {
  getPreferences(state: PreferencesState) {
    return state.preferences;
  },
  isPreferencesDirty(state: PreferencesState) {
    const isDirty = !_.isEqual(_.cloneDeep(state.initialPreferences), _.cloneDeep(state.preferences));

    ipcRenderer.send('preferences-set-dirty', isDirty);

    return isDirty;
  },
<<<<<<< HEAD
  getWslIntegrations(state: PreferencesState) {
    return state.wslIntegrations;
  },
  isPlatformWindows(state: PreferencesState) {
    return state.isPlatformWindows;
=======
  hasError(state: PreferencesState) {
    return state.hasError;
>>>>>>> 93c074e9
  }
};<|MERGE_RESOLUTION|>--- conflicted
+++ resolved
@@ -5,16 +5,11 @@
 import { defaultSettings, Settings } from '@/config/settings';
 
 interface PreferencesState {
-<<<<<<< HEAD
-  initialPreferences: Settings,
-  preferences: Settings,
-  wslIntegrations: Record<string, boolean | string>,
-  isPlatformWindows: boolean
-=======
   initialPreferences: Settings;
   preferences: Settings;
+  wslIntegrations: Record<string, boolean | string>;
+  isPlatformWindows: boolean;
   hasError: boolean;
->>>>>>> 93c074e9
 }
 
 const uri = (port: number) => `http://localhost:${ port }/v0/settings`;
@@ -23,12 +18,9 @@
   {
     initialPreferences: _.cloneDeep(defaultSettings),
     preferences:        _.cloneDeep(defaultSettings),
-<<<<<<< HEAD
     wslIntegrations:    { },
-    isPlatformWindows:  false
-=======
+    isPlatformWindows:  false,
     hasError:           false
->>>>>>> 93c074e9
   }
 );
 
@@ -39,16 +31,14 @@
   SET_INITIAL_PREFERENCES(state, preferences) {
     state.initialPreferences = preferences;
   },
-<<<<<<< HEAD
   SET_WSL_INTEGRATIONS(state, integrations) {
     state.wslIntegrations = integrations;
   },
   SET_PLATFORM_WINDOWS(state, isPlatformWindows) {
     state.isPlatformWindows = isPlatformWindows;
-=======
+  },
   SET_ERROR(state, preferences) {
     state.hasError = true;
->>>>>>> 93c074e9
   }
 };
 
@@ -121,15 +111,13 @@
 
     return isDirty;
   },
-<<<<<<< HEAD
   getWslIntegrations(state: PreferencesState) {
     return state.wslIntegrations;
   },
   isPlatformWindows(state: PreferencesState) {
     return state.isPlatformWindows;
-=======
+  },
   hasError(state: PreferencesState) {
     return state.hasError;
->>>>>>> 93c074e9
   }
 };